# -*- coding: utf-8 -*-

"""
    thriftpy._compat
    ~~~~~~~~~~~~~

    py2/py3 compatibility support.
"""

from __future__ import absolute_import

import types
<<<<<<< HEAD
=======

>>>>>>> 2eb247f3
import sys

PY3 = sys.version_info[0] == 3
PYPY = "__pypy__" in sys.modules


if PY3:
    text_type = str
    string_types = (str,)

    def u(s):
        return s

    xrange = range
else:
    text_type = unicode  # noqa
    string_types = (str, unicode)  # noqa

    def u(s):
        if not isinstance(s, text_type):
            s = s.decode("utf-8")
        return s

    xrange = xrange


def with_metaclass(meta, *bases):
    """Create a base class with a metaclass for py2 & py3

    This code snippet is copied from six."""
    # This requires a bit of explanation: the basic idea is to make a
    # dummy metaclass for one level of class instantiation that replaces
    # itself with the actual metaclass.  Because of internal type checks
    # we also need to make sure that we downgrade the custom metaclass
    # for one level to something closer to type (that's why __call__ and
    # __init__ comes back from type etc.).
    class metaclass(meta):
        __call__ = type.__call__
        __init__ = type.__init__

        def __new__(cls, name, this_bases, d):
            if this_bases is None:
                return type.__new__(cls, name, (), d)
            return meta(name, bases, d)
    return metaclass('temporary_class', None, {})


def init_func_generator(spec):
    """Generate `__init__` function based on TPayload.default_spec

    For example::

        spec = [('name', 'Alice'), ('number', None)]

    will generate::

        def __init__(self, name='Alice', number=None):
            kwargs = locals()
            kwargs.pop('self')
            self.__dict__.update(kwargs)

    TODO: The `locals()` part may need refine.
    """
    if not spec:
        def __init__(self):
            pass
        return __init__

    varnames, defaults = zip(*spec)
    varnames = ('self', ) + varnames

    def init(self):
        kwargs = locals()
        kwargs.pop('self')
        self.__dict__.update(kwargs)

    code = init.__code__
    if PY3:
        new_code = types.CodeType(len(varnames),
                                  0,
                                  len(varnames),
                                  code.co_stacksize,
                                  code.co_flags,
                                  code.co_code,
                                  code.co_consts,
                                  code.co_names,
                                  varnames,
                                  code.co_filename,
                                  "__init__",
                                  code.co_firstlineno,
                                  code.co_lnotab,
                                  code.co_freevars,
                                  code.co_cellvars)
    else:
        new_code = types.CodeType(len(varnames),
                                  len(varnames),
                                  code.co_stacksize,
                                  code.co_flags,
                                  code.co_code,
                                  code.co_consts,
                                  code.co_names,
                                  varnames,
                                  code.co_filename,
                                  "__init__",
                                  code.co_firstlineno,
                                  code.co_lnotab,
                                  code.co_freevars,
                                  code.co_cellvars)

    return types.FunctionType(new_code,
                              {"__builtins__": __builtins__},
                              argdefs=defaults)<|MERGE_RESOLUTION|>--- conflicted
+++ resolved
@@ -10,12 +10,8 @@
 from __future__ import absolute_import
 
 import types
-<<<<<<< HEAD
-=======
 
->>>>>>> 2eb247f3
 import sys
-
 PY3 = sys.version_info[0] == 3
 PYPY = "__pypy__" in sys.modules
 
