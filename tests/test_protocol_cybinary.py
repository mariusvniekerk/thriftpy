--- conflicted
+++ resolved
@@ -1,19 +1,10 @@
 # -*- coding: utf-8 -*-
 
-<<<<<<< HEAD
-import os
-import multiprocessing
-import time
-=======
 import multiprocessing
 import os
 import sys
 import time
 
-import pytest
->>>>>>> 2eb247f3
-
-import sys
 import pytest
 
 from thriftpy._compat import u
@@ -27,12 +18,6 @@
 from thriftpy.utils import hexlify
 
 PYPY = "__pypy__" in sys.modules
-<<<<<<< HEAD
-pytestmark = pytest.mark.skipif(PYPY, reason="cybin not enabled in pypy.")
-
-
-=======
->>>>>>> 2eb247f3
 if not PYPY:
     from thriftpy.protocol import cybin as proto
 
